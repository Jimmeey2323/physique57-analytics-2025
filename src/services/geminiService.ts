import { GoogleGenerativeAI } from '@google/generative-ai';

interface TableColumn {
  key: string;
  header: string;
  type?: 'number' | 'currency' | 'percentage' | 'text' | 'date';
}

interface TableSummaryOptions {
  tableData: any[];
  columns: TableColumn[];
  tableName?: string;
  context?: string;
  summaryType?: 'comprehensive' | 'insights' | 'trends' | 'performance' | 'brief';
  includeRecommendations?: boolean;
  maxRows?: number;
}

interface GeminiSummaryResult {
  summary: string;
  keyInsights: string[];
  trends: string[];
  recommendations?: string[];
  error?: string;
}

class GeminiService {
  private genAI: GoogleGenerativeAI;
  private model: any;

  constructor() {
    const apiKey = import.meta.env.VITE_GEMINI_API_KEY || 'AIzaSyCy9Z3Sa8KJYY4n9haAmc7QGGaTEE5X0PI';
    if (!apiKey) {
      throw new Error('Gemini API key is not configured');
    }
    
<<<<<<< HEAD
    this.genAI = new GoogleGenerativeAI(apiKey);
    
    // Use the exact model name from your reference
    this.model = this.genAI.getGenerativeModel({ 
      model: "gemini-flash-latest",  // Matching your bash script reference
=======
        // FIX: Change model to the widely supported and current alias gemini-2.5-flash
    this.model = this.genAI.getGenerativeModel({ 
      model: "gemini-2.5-flash", // <-- CHANGED HERE
>>>>>>> 07813f22
      generationConfig: {
        temperature: 0.7,
        topP: 0.9,
        maxOutputTokens: 4096, // Increased for more detailed responses
        candidateCount: 1,
      }
    });
  }

  /**
   * Test the Gemini connection and model availability
   */
  async testConnection(): Promise<{ success: boolean; model?: string; error?: string }> {
    try {
      const testResult = await this.model.generateContent("Hello, please respond with 'Connection successful'");
      const response = await testResult.response;
      const text = response.text();
      
      return {
        success: true,
        model: "gemini-flash-latest",
      };
    } catch (error: any) {
      console.error('Connection test failed:', error);
      return {
        success: false,
        error: error?.message || 'Connection failed'
      };
    }
  }

  /**
   * Extract key statistics from table data
   */
  private extractTableStatistics(data: any[], columns: TableColumn[]): any {
    if (!data.length) return {};

    const stats: any = {
      totalRows: data.length,
      numericColumns: {},
      textColumns: {},
      dateColumns: {}
    };

    columns.forEach(column => {
      const values = data.map(row => row[column.key]).filter(val => val !== null && val !== undefined);
      
      if (column.type === 'number' || column.type === 'currency' || column.type === 'percentage') {
        const numericValues = values.map(v => typeof v === 'string' ? parseFloat(v.replace(/[$,%]/g, '')) : Number(v))
          .filter(v => !isNaN(v));
        
        if (numericValues.length > 0) {
          stats.numericColumns[column.key] = {
            header: column.header,
            count: numericValues.length,
            sum: numericValues.reduce((a, b) => a + b, 0),
            average: numericValues.reduce((a, b) => a + b, 0) / numericValues.length,
            min: Math.min(...numericValues),
            max: Math.max(...numericValues),
            type: column.type
          };
        }
      } else if (column.type === 'text') {
        const uniqueValues = [...new Set(values)];
        stats.textColumns[column.key] = {
          header: column.header,
          uniqueCount: uniqueValues.length,
          mostCommon: this.getMostCommonValue(values),
          examples: uniqueValues.slice(0, 5)
        };
      } else if (column.type === 'date') {
        const dateValues = values.map(v => new Date(v)).filter(d => !isNaN(d.getTime()));
        if (dateValues.length > 0) {
          stats.dateColumns[column.key] = {
            header: column.header,
            count: dateValues.length,
            earliest: new Date(Math.min(...dateValues.map(d => d.getTime()))),
            latest: new Date(Math.max(...dateValues.map(d => d.getTime()))),
            range: this.getDateRange(dateValues)
          };
        }
      }
    });

    return stats;
  }

  /**
   * Get the most common value in an array
   */
  private getMostCommonValue(values: any[]): { value: any; count: number } {
    const frequency: Record<string, number> = {};
    values.forEach(val => {
      const key = String(val);
      frequency[key] = (frequency[key] || 0) + 1;
    });
    
    const entries = Object.entries(frequency);
    const mostCommon = entries.reduce((a, b) => a[1] > b[1] ? a : b, ['', 0]);
    return { value: mostCommon[0], count: mostCommon[1] };
  }

  /**
   * Calculate date range description
   */
  private getDateRange(dates: Date[]): string {
    if (dates.length < 2) return 'Single date';
    
    const earliest = new Date(Math.min(...dates.map(d => d.getTime())));
    const latest = new Date(Math.max(...dates.map(d => d.getTime())));
    const diffInDays = Math.ceil((latest.getTime() - earliest.getTime()) / (1000 * 60 * 60 * 24));
    
    if (diffInDays < 30) return `${diffInDays} days`;
    if (diffInDays < 365) return `${Math.ceil(diffInDays / 30)} months`;
    return `${Math.ceil(diffInDays / 365)} years`;
  }

  /**
   * Format currency values for AI analysis in INR lakhs
   */
  private formatCurrency(value: number): string {
    const valueInLakhs = value / 100000; // Convert to lakhs
    if (valueInLakhs >= 1) {
      return `₹${valueInLakhs.toFixed(2)} lakhs`;
    } else {
      // For values less than 1 lakh, show in thousands
      const valueInThousands = value / 1000;
      if (valueInThousands >= 1) {
        return `₹${valueInThousands.toFixed(1)}K`;
      } else {
        return `₹${value.toLocaleString('en-IN')}`;
      }
    }
  }

  /**
   * Format number values for AI analysis
   */
  private formatNumber(value: number): string {
    return new Intl.NumberFormat('en-US', {
      minimumFractionDigits: 0,
      maximumFractionDigits: 2
    }).format(value);
  }

  /**
   * Create a prompt for Gemini based on table data and options
   */
  private createAnalysisPrompt(options: TableSummaryOptions): string {
    const { tableData, columns, tableName, context, summaryType, includeRecommendations, maxRows } = options;
    const stats = this.extractTableStatistics(tableData, columns);
    const limitedData = maxRows ? tableData.slice(0, maxRows) : tableData;

    let prompt = `You are an expert business analyst specializing in fitness/wellness industry data analysis. Please analyze the following table data and provide insights.

**TABLE INFORMATION:**
- Table Name: ${tableName || 'Analytics Table'}
- Context: ${context || 'Business performance data'}
- Total Rows: ${stats.totalRows}
- Analysis Type: ${summaryType || 'comprehensive'}

**COLUMN STRUCTURE:**
${columns.map(col => `- ${col.header} (${col.key}): ${col.type || 'text'} data`).join('\n')}

**STATISTICAL SUMMARY:**`;

    // Add numeric column statistics
    if (Object.keys(stats.numericColumns).length > 0) {
      prompt += '\n\n**NUMERIC METRICS:**\n';
      Object.entries(stats.numericColumns).forEach(([key, stat]: [string, any]) => {
        const formatValue = (val: number) => {
          if (stat.type === 'currency') return this.formatCurrency(val);
          if (stat.type === 'percentage') return `${val.toFixed(1)}%`;
          return this.formatNumber(val);
        };
        
        prompt += `- ${stat.header}: Total: ${formatValue(stat.sum)}, Average: ${formatValue(stat.average)}, Range: ${formatValue(stat.min)} - ${formatValue(stat.max)}\n`;
      });
    }

    // Add text column statistics
    if (Object.keys(stats.textColumns).length > 0) {
      prompt += '\n**CATEGORICAL DATA:**\n';
      Object.entries(stats.textColumns).forEach(([key, stat]: [string, any]) => {
        prompt += `- ${stat.header}: ${stat.uniqueCount} unique values, Most common: "${stat.mostCommon.value}" (${stat.mostCommon.count} times)\n`;
      });
    }

    // Add date range information
    if (Object.keys(stats.dateColumns).length > 0) {
      prompt += '\n**TIME PERIOD:**\n';
      Object.entries(stats.dateColumns).forEach(([key, stat]: [string, any]) => {
        prompt += `- ${stat.header}: From ${stat.earliest.toLocaleDateString()} to ${stat.latest.toLocaleDateString()} (${stat.range})\n`;
      });
    }

    // Add sample data
    if (limitedData.length > 0) {
      prompt += '\n**SAMPLE DATA (First 10 rows):**\n';
      const sampleData = limitedData.slice(0, 10);
      const headers = columns.map(col => col.header).join(' | ');
      prompt += `${headers}\n`;
      prompt += '-'.repeat(headers.length) + '\n';
      
      sampleData.forEach(row => {
        const rowData = columns.map(col => {
          const value = row[col.key];
          if (value === null || value === undefined) return 'N/A';
          if (col.type === 'currency' && typeof value === 'number') return this.formatCurrency(value);
          if (col.type === 'number' && typeof value === 'number') return this.formatNumber(value);
          return String(value);
        }).join(' | ');
        prompt += `${rowData}\n`;
      });
    }

    prompt += `\n\n**ANALYSIS REQUEST:**
Based on this ${tableName || 'table'} data, please provide a comprehensive and detailed analysis:

1. **Executive Summary**: A detailed overview of what this data shows, highlighting the most significant findings and overall business performance (4-5 sentences minimum)

2. **Key Insights**: 5-8 specific, actionable insights from the data with supporting numbers and percentages. Each insight should be detailed and explain the business impact

3. **Trends & Patterns**: Detailed analysis of notable trends, patterns, seasonality, growth rates, or anomalies you observe. Include month-over-month or period-over-period comparisons where applicable

4. **Performance Assessment**: Comprehensive evaluation of performance across different metrics/categories, including:
   - Top performers and underperformers
   - Efficiency metrics and ratios
   - Comparative analysis between categories/segments
   - Performance benchmarks and targets

5. **Financial Analysis**: Detailed revenue analysis including:
   - Revenue distribution and concentration
   - Average transaction values and member spending patterns
   - Revenue per category/service breakdown
   - Growth rates and financial health indicators

${includeRecommendations ? '6. **Strategic Recommendations**: 5-7 specific, actionable recommendations with implementation steps and expected outcomes\n' : ''}

**CURRENCY FORMAT NOTE**: All revenue/financial figures are in Indian Rupees (₹) and should be presented in lakhs for large amounts (1 lakh = ₹100,000).

**DETAILED FORMATTING REQUIREMENTS:**
- Use clear, business-appropriate language suitable for executive reporting
- Include specific numbers, percentages, and financial metrics throughout
- Focus on actionable insights for fitness/wellness business operations in the Indian market
- Use detailed bullet points with sub-points where necessary
- Highlight the most important findings with emphasis
- Provide context for all metrics and comparisons
- Each section should be comprehensive and informative
- Include growth rates, ratios, and benchmark comparisons
- Explain the business implications of each finding

**RESPONSE FORMAT:**
Structure your response with clear section headers and detailed bullet points. Be extremely specific and data-driven in your analysis. Ensure no important insights are missed and provide comprehensive business intelligence.`;

    return prompt;
  }

  /**
   * Generate AI summary of table data using Gemini
   */
  async generateTableSummary(options: TableSummaryOptions): Promise<GeminiSummaryResult> {
    try {
      if (!options.tableData || options.tableData.length === 0) {
        return {
          summary: 'No data available for analysis.',
          keyInsights: ['No data to analyze'],
          trends: ['Insufficient data for trend analysis'],
          error: 'No data provided'
        };
      }

      const prompt = this.createAnalysisPrompt(options);
      
      const result = await this.model.generateContent(prompt);
      const response = await result.response;
      const text = response.text();

      // Parse the structured response
      const sections = this.parseGeminiResponse(text);

      return {
        summary: sections.summary || text.slice(0, 1000) + (text.length > 1000 ? '...' : ''),
        keyInsights: sections.keyInsights || this.extractBulletPoints(text).slice(0, 8),
        trends: sections.trends || this.extractBulletPoints(text).slice(0, 6),
        recommendations: sections.recommendations || undefined
      };
      
    } catch (error: any) {
      console.error('Gemini API error:', error);
      
      // Provide more specific error messages
      let errorMessage = 'AI analysis temporarily unavailable. Please try again later.';
      if (error?.status === 404) {
        errorMessage = 'Model not found. Please check the Gemini model configuration.';
      } else if (error?.status === 429) {
        errorMessage = 'Rate limit exceeded. Please try again in a few moments.';
      } else if (error?.status === 403) {
        errorMessage = 'API access denied. Please check your API key.';
      }
      
      return {
        summary: errorMessage,
        keyInsights: ['AI service encountered an error'],
        trends: ['Unable to analyze trends at this time'],
        error: error?.message || error?.status || 'Unknown error occurred'
      };
    }
  }

  /**
   * Parse Gemini response into structured sections
   */
  private parseGeminiResponse(text: string): {
    summary?: string;
    keyInsights?: string[];
    trends?: string[];
    recommendations?: string[];
  } {
    const sections: any = {};
    
    try {
      // Enhanced pattern matching for more comprehensive sections
      const summaryMatch = text.match(/(?:Executive Summary|Summary)[:\s]*\n([\s\S]*?)(?=\n\s*(?:\d+\.|\*\*(?:Key Insights|Insights|Trends|Performance|Financial|Recommendations)))/i);
      if (summaryMatch) {
        sections.summary = summaryMatch[1].trim();
      }

      // Capture Key Insights with more flexible matching
      const insightsMatch = text.match(/(?:Key Insights|Insights)[:\s]*\n([\s\S]*?)(?=\n\s*(?:\d+\.|\*\*(?:Trends|Performance|Financial|Recommendations)))/i);
      if (insightsMatch) {
        sections.keyInsights = this.extractBulletPoints(insightsMatch[1], 8);
      }

      // Capture Trends, Performance Assessment, and Financial Analysis together
      const trendsMatch = text.match(/(?:Trends|Patterns|Performance Assessment|Financial Analysis)[\s\S]*?\n([\s\S]*?)(?=\n\s*(?:\d+\.|\*\*(?:Strategic|Recommendations))|$)/i);
      if (trendsMatch) {
        sections.trends = this.extractBulletPoints(trendsMatch[1], 8);
      }

      const recommendationsMatch = text.match(/(?:Strategic Recommendations|Recommendations)[:\s]*\n([\s\S]*?)$/i);
      if (recommendationsMatch) {
        sections.recommendations = this.extractBulletPoints(recommendationsMatch[1], 8);
      }
      
      // If structured parsing fails, try to extract all bullet points from the full text
      if (!sections.keyInsights || sections.keyInsights.length === 0) {
        const allPoints = this.extractBulletPoints(text, 15);
        sections.keyInsights = allPoints.slice(0, 8);
        sections.trends = allPoints.slice(8, 14);
        if (allPoints.length > 14) {
          sections.recommendations = allPoints.slice(14);
        }
      }
      
    } catch (error) {
      console.warn('Error parsing Gemini response structure:', error);
    }

    return sections;
  }

  /**
   * Extract bullet points from text with configurable limits
   */
  private extractBulletPoints(text: string, maxPoints: number = 8): string[] {
    if (!text) return [];
    
    // Split by various bullet point indicators and numbered lists
    const lines = text.split('\n')
      .map(line => line.trim())
      .filter(line => line.length > 0)
      .map(line => {
        // Remove various bullet point prefixes
        return line.replace(/^[-•*+→▶]\s*/, '')
                  .replace(/^\d+\.\s*/, '')
                  .replace(/^[a-zA-Z]\.\s*/, '')
                  .trim();
      })
      .filter(line => {
        // Filter out very short lines, headers, and section markers
        return line.length > 15 && 
               !line.match(/^\*\*.*\*\*$/) && // Remove markdown headers
               !line.match(/^#{1,6}\s/) && // Remove markdown headers
               !line.includes('**') && // Remove bold markers
               line.length < 500; // Remove overly long paragraphs
      })
      .map(line => {
        // Clean up the text and ensure proper formatting
        return line.replace(/\*\*/g, '').trim();
      })
      .filter(line => line.length > 15); // Final length filter
    
    return lines.slice(0, maxPoints);
  }

  /**
   * Quick insight generation for smaller data sets
   */
  async generateQuickInsights(data: any[], columns: TableColumn[], tableName?: string): Promise<string[]> {
    try {
      const stats = this.extractTableStatistics(data, columns);
      
      const prompt = `Analyze this ${tableName || 'business'} data and provide 5 detailed key insights in bullet points:

Data: ${data.length} rows
Key metrics: ${Object.values(stats.numericColumns).map((stat: any) => `${stat.header}: ${this.formatCurrency(stat.sum)}`).join(', ')}

Note: All currency figures are in Indian Rupees (₹) and large amounts should be presented in lakhs.

Provide exactly 5 detailed bullet points with specific numbers, percentages, and actionable business insights for the Indian fitness/wellness market:`;

      const result = await this.model.generateContent(prompt);
      const response = await result.response;
      const text = response.text();
      
      return this.extractBulletPoints(text, 5);
    } catch (error: any) {
      console.error('Quick insights error:', error);
      
      if (error?.status === 404) {
        return ['Model configuration error - please contact support'];
      } else if (error?.status === 429) {
        return ['Rate limit exceeded - please try again in a moment'];
      } else if (error?.status === 403) {
        return ['API access denied - please check configuration'];
      }
      
      return ['Analysis unavailable at this time'];
    }
  }
}

// Export singleton instance
export const geminiService = new GeminiService();
export type { TableSummaryOptions, GeminiSummaryResult, TableColumn };<|MERGE_RESOLUTION|>--- conflicted
+++ resolved
@@ -34,17 +34,11 @@
       throw new Error('Gemini API key is not configured');
     }
     
-<<<<<<< HEAD
     this.genAI = new GoogleGenerativeAI(apiKey);
     
     // Use the exact model name from your reference
     this.model = this.genAI.getGenerativeModel({ 
       model: "gemini-flash-latest",  // Matching your bash script reference
-=======
-        // FIX: Change model to the widely supported and current alias gemini-2.5-flash
-    this.model = this.genAI.getGenerativeModel({ 
-      model: "gemini-2.5-flash", // <-- CHANGED HERE
->>>>>>> 07813f22
       generationConfig: {
         temperature: 0.7,
         topP: 0.9,
@@ -165,17 +159,17 @@
   /**
    * Format currency values for AI analysis in INR lakhs
    */
-  private formatCurrency(value: number): string {
-    const valueInLakhs = value / 100000; // Convert to lakhs
+  public formatCurrency(amount: number): string {
+    const valueInLakhs = amount / 100000; // Convert to lakhs
     if (valueInLakhs >= 1) {
       return `₹${valueInLakhs.toFixed(2)} lakhs`;
     } else {
       // For values less than 1 lakh, show in thousands
-      const valueInThousands = value / 1000;
+      const valueInThousands = amount / 1000;
       if (valueInThousands >= 1) {
         return `₹${valueInThousands.toFixed(1)}K`;
       } else {
-        return `₹${value.toLocaleString('en-IN')}`;
+        return `₹${amount.toLocaleString('en-IN')}`;
       }
     }
   }
